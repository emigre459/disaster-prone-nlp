--- conflicted
+++ resolved
@@ -19,32 +19,18 @@
 1. conda env create -f environment_no-mac-dependencies.yml
 2. python -m spacy download en_core_web_sm
 3. pip install .
-<<<<<<< HEAD
-3. cd app
-3. Run the following commands in the project's root directory to set up your database and model. (**NOTE: this isn't necessary if using the saved database and model files**)
-=======
-4. cd app
+4. cd src/app
 5. Run the following commands in the project's root directory to set up your database and model. (**NOTE: this isn't necessary if using the saved database and model files**)
->>>>>>> 24bfff19
 
     - To run the ETL pipeline that cleans data and stores in sqlite3 database:
         `python data/process_data.py data/disaster_messages.csv data/disaster_categories.csv data/DisasterResponse.db`
     - To run the ML pipeline that trains a classifier and saves the resulting model:
         `python models/train_classifier.py data/DisasterResponse.db models/classifier.pkl`
 
-<<<<<<< HEAD
-4. If working in a remote linux environment (such as the Udacity workspace): `env | grep WORK`. Record the values of WORKSPACEDOMAIN and WORKSPACEID
-4. Run the following command in the app's directory to run the web app using the model created:
-    `python run.py`
-
-5. View the app in your browser
-=======
 6. If working in a remote linux environment (such as the Udacity workspace): `env | grep WORK`. Record the values of WORKSPACEDOMAIN and WORKSPACEID
 7. Run the following command in the app's directory to run the web app using the model created:
     `python run.py`
-
 8. View the app in your browser
->>>>>>> 24bfff19
     1. If working locally: go to http://0.0.0.0:3001/ in your browser
     2. If working in a remote Linux environment: `http://WORKSPACESPACEID-3001.WORKSPACEDOMAIN`
 
